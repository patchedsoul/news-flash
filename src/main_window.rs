use crate::about_dialog::APP_NAME;
use crate::article_list::{MarkUpdate, ReadUpdate};
use crate::config::{APP_ID, PROFILE};
use crate::content_page::{ContentHeader, ContentPage};
use crate::error_bar::ErrorBar;
use crate::gtk_handle;
use crate::login_screen::{LoginHeaderbar, PasswordLogin, WebLogin};
use crate::main_window_actions::MainWindowActions;
use crate::main_window_state::MainWindowState;
use crate::responsive::ResponsiveLayout;
use crate::settings::{Keybindings, Settings};
use crate::undo_bar::UndoBar;
use crate::util::{BuilderHelper, GtkHandle, GtkUtil, GTK_CSS_ERROR, GTK_RESOURCE_FILE_ERROR};
use crate::welcome_screen::{WelcomeHeaderbar, WelcomePage};
use crate::Resources;
use gdk::EventKey;
use glib::{self, Variant};
use gtk::{
    self, Application, ApplicationWindow, CssProvider, CssProviderExt, GtkWindowExt, GtkWindowExtManual, Inhibit,
    Settings as GtkSettings, SettingsExt, Stack, StackExt, StyleContext, StyleContextExt, WidgetExt,
};
use lazy_static::lazy_static;
use log::{info, warn};
use news_flash::NewsFlash;
use std::cell::RefCell;
use std::path::PathBuf;
use std::rc::Rc;

lazy_static! {
    pub static ref DATA_DIR: PathBuf = glib::get_user_config_dir()
        .expect("Failed to find the config dir")
        .join("news-flash");
}

const CONTENT_PAGE: &str = "content";

pub struct MainWindow {
    widget: ApplicationWindow,
}

impl MainWindow {
    pub fn new(app: &Application) -> Self {
        let provider_handle = gtk_handle!(CssProvider::new());

        let settings = gtk_handle!(Settings::open().expect("Failed to access settings file"));

        if let Some(gtk_settings) = GtkSettings::get_default() {
            gtk_settings.set_property_gtk_application_prefer_dark_theme(settings.borrow().get_prefer_dark_theme());
        }

        // setup CSS for window
        Self::load_css(&provider_handle);

        let builder = BuilderHelper::new("main_window");
        let window = builder.get::<ApplicationWindow>("main_window");
        let stack = builder.get::<Stack>("main_stack");
        let header_stack = builder.get::<Stack>("header_stack");
        let undo_bar = UndoBar::new(&builder);
        let error_bar = ErrorBar::new(&builder);

        let responsive_layout = gtk_handle!(ResponsiveLayout::new(&builder));

        let _login_header = LoginHeaderbar::new(&builder);
        let _welcome_header = WelcomeHeaderbar::new(&builder);
        let content_header = ContentHeader::new(&builder);

        window.set_application(Some(app));
        window.set_icon_name(Some(APP_ID));
        window.set_title(APP_NAME);
        if PROFILE == "Devel" {
            window.get_style_context().add_class("devel");
        }
        window.connect_delete_event(move |win, _| {
            win.destroy();
            Inhibit(false)
        });

        // setup pages
        let _welcome = WelcomePage::new(&builder);
        let pw_login = PasswordLogin::new(&builder);
        let oauth_login = WebLogin::new(&builder);
        let content = ContentPage::new(&builder, &settings);

        let pw_login_handle = gtk_handle!(pw_login);
        let oauht_login_handle = gtk_handle!(oauth_login);
        let content_page_handle = gtk_handle!(content);
        let content_header_handle = gtk_handle!(content_header);
        let news_flash_handle = gtk_handle!(None);
        let undo_bar_handle = gtk_handle!(undo_bar);
        let error_bar_handle = gtk_handle!(error_bar);

        let state = gtk_handle!(MainWindowState::new());

        MainWindowActions::setup_show_password_page_action(&window, &pw_login_handle, &stack, &header_stack);
        MainWindowActions::setup_show_oauth_page_action(&window, &oauht_login_handle, &stack, &header_stack);
        MainWindowActions::setup_show_welcome_page_action(
            &window,
            &oauht_login_handle,
            &pw_login_handle,
            &stack,
            &header_stack,
        );
        MainWindowActions::setup_show_content_page_action(
            &window,
            &news_flash_handle,
            &stack,
            &header_stack,
            &content_page_handle,
            &state,
            &undo_bar_handle,
            &error_bar_handle,
        );
        MainWindowActions::setup_login_action(&window, &news_flash_handle, &oauht_login_handle, &pw_login_handle);
        MainWindowActions::setup_sync_action(&window, &content_header_handle, &news_flash_handle, &error_bar_handle);
        MainWindowActions::setup_sidebar_selection_action(&window, &state, &responsive_layout);
        MainWindowActions::setup_update_sidebar_action(
            &window,
            &content_page_handle,
            &news_flash_handle,
            &state,
            &undo_bar_handle,
            &error_bar_handle,
        );
        MainWindowActions::setup_headerbar_selection_action(&window, &content_header_handle, &state);
        MainWindowActions::setup_search_action(&window, &state);
        MainWindowActions::setup_update_article_list_action(
            &window,
            &state,
            &content_page_handle,
            &news_flash_handle,
            &undo_bar_handle,
            &error_bar_handle,
        );
        MainWindowActions::setup_show_more_articles_action(
            &window,
            &state,
            &content_page_handle,
            &news_flash_handle,
            &undo_bar_handle,
            &error_bar_handle,
        );
        MainWindowActions::setup_show_article_action(
            &window,
            &content_page_handle,
            &content_header_handle,
            &news_flash_handle,
            &responsive_layout,
            &error_bar_handle,
        );
        MainWindowActions::setup_close_article_action(&window, &content_page_handle, &content_header_handle);
        MainWindowActions::setup_redraw_article_action(&window, &content_page_handle);
        MainWindowActions::setup_mark_article_read_action(&window, &news_flash_handle, &error_bar_handle);
        MainWindowActions::setup_mark_article_action(&window, &news_flash_handle, &error_bar_handle);
        MainWindowActions::setup_rename_feed_action(&window, &news_flash_handle, &error_bar_handle);
        MainWindowActions::setup_add_action(&window, &news_flash_handle, &content_page_handle, &error_bar_handle);
        MainWindowActions::setup_rename_category_action(&window, &news_flash_handle, &error_bar_handle);
        MainWindowActions::setup_delete_selection_action(&window, &content_page_handle);
        MainWindowActions::setup_enqueue_undoable_action(&window, &undo_bar_handle, &content_page_handle, &state);
        MainWindowActions::setup_delete_feed_action(&window, &news_flash_handle, &error_bar_handle);
        MainWindowActions::setup_delete_category_action(&window, &news_flash_handle, &error_bar_handle);
        MainWindowActions::setup_about_action(&window);
        MainWindowActions::setup_settings_action(&window, &settings, &error_bar_handle);
        MainWindowActions::setup_shortcut_window_action(&window, &settings);
        MainWindowActions::setup_quit_action(&window, app);
        MainWindowActions::setup_export_action(&window, &news_flash_handle, &error_bar_handle);
<<<<<<< HEAD
        MainWindowActions::setup_export_article_action(&window, &news_flash_handle, &content_page_handle, &settings, &error_bar_handle);
=======
        MainWindowActions::setup_export_article_action(
            &window,
            &news_flash_handle,
            &content_page_handle,
            &error_bar_handle,
        );
>>>>>>> 050a069b
        MainWindowActions::setup_select_next_article_action(&window, &content_page_handle);
        MainWindowActions::setup_select_prev_article_action(&window, &content_page_handle);
        MainWindowActions::setup_sidebar_set_read_action(&window, &news_flash_handle, &state, &error_bar_handle);

        Self::setup_shortcuts(
            &window,
            &content_page_handle,
            &stack,
            &settings,
            &content_header_handle,
            &error_bar_handle,
        );

        if let Ok(news_flash_lib) = NewsFlash::try_load(&DATA_DIR) {
            info!("Successful load from config");

            stack.set_visible_child_name(CONTENT_PAGE);
            header_stack.set_visible_child_name(CONTENT_PAGE);

            if let Some(id) = news_flash_lib.id() {
                if content_page_handle
                    .borrow()
                    .set_service(&id, news_flash_lib.user_name())
                    .is_err()
                {
                    error_bar_handle
                        .borrow()
                        .simple_message("Failed to set sidebar service logo.");
                }
                *news_flash_handle.borrow_mut() = Some(news_flash_lib);

                // try to fill content page with data
                if content_page_handle
                    .borrow_mut()
                    .update_sidebar(&news_flash_handle, &state, &undo_bar_handle)
                    .is_err()
                {
                    error_bar_handle
                        .borrow()
                        .simple_message("Failed to populate sidebar with data.");
                }
                if content_page_handle
                    .borrow_mut()
                    .update_article_list(&news_flash_handle, &state, &undo_bar_handle)
                    .is_err()
                {
                    error_bar_handle
                        .borrow()
                        .simple_message("Failed to populate article list with data.");
                }
            } else {
                warn!("No valid backend ID");
                stack.set_visible_child_name("welcome");
                header_stack.set_visible_child_name("welcome");
            }
        } else {
            warn!("No account configured");
            stack.set_visible_child_name("welcome");
            header_stack.set_visible_child_name("welcome");
        }

        if let Some(settings) = GtkSettings::get_default() {
            let window = window.clone();
            let provider = provider_handle.clone();
            settings.connect_property_gtk_application_prefer_dark_theme_notify(move |_settings| {
                Self::load_css(&provider);
                GtkUtil::execute_action_main_window(&window, "redraw-article", None);
            });
        }

        window.show_all();

        MainWindow { widget: window }
    }

    pub fn present(&self) {
        self.widget.present();
    }

    fn setup_shortcuts(
        window: &ApplicationWindow,
        content_page: &GtkHandle<ContentPage>,
        main_stack: &Stack,
        settings: &GtkHandle<Settings>,
        content_header: &GtkHandle<ContentHeader>,
        error_bar: &GtkHandle<ErrorBar>,
    ) {
        let main_stack = main_stack.clone();
        let settings = settings.clone();
        let content_page = content_page.clone();
        let main_window = window.clone();
        let content_header = content_header.clone();
        let error_bar = error_bar.clone();
        window.connect_key_press_event(move |widget, event| {
            // ignore shortcuts when not on content page
            if let Some(visible_child) = main_stack.get_visible_child_name() {
                if visible_child != CONTENT_PAGE {
                    return Inhibit(false);
                }
            }

            // ignore shortcuts when typing in search entry
            if content_header.borrow().is_search_focused() {
                return Inhibit(false);
            }

            if Self::check_shortcut("shortcuts", &settings, event) {
                GtkUtil::execute_action_main_window(&widget, "shortcuts", None);
            }

            if Self::check_shortcut("refresh", &settings, event) {
                GtkUtil::execute_action_main_window(&widget, "sync", None);
            }

            if Self::check_shortcut("quit", &settings, event) {
                GtkUtil::execute_action_main_window(&widget, "quit", None);
            }

            if Self::check_shortcut("search", &settings, event) {
                content_header.borrow().focus_search();
            }

            if Self::check_shortcut("all_articles", &settings, event) {
                content_header.borrow().select_all_button();
            }

            if Self::check_shortcut("only_unread", &settings, event) {
                content_header.borrow().select_unread_button();
            }

            if Self::check_shortcut("only_starred", &settings, event) {
                content_header.borrow().select_marked_button();
            }

            if Self::check_shortcut("next_article", &settings, event) {
                GtkUtil::execute_action_main_window(&widget, "next-article", None);
            }

            if Self::check_shortcut("previous_article", &settings, event) {
                GtkUtil::execute_action_main_window(&widget, "prev-article", None);
            }

            if Self::check_shortcut("toggle_category_expanded", &settings, event) {
                content_page.borrow().sidebar_expand_collase_category();
            }

            if Self::check_shortcut("toggle_read", &settings, event) {
                let article_model = content_page.borrow().get_selected_article_model();
                if let Some(article_model) = article_model {
                    if let Ok(main_window) = GtkUtil::get_main_window(&main_stack) {
                        let update = ReadUpdate {
                            article_id: article_model.id.clone(),
                            read: article_model.read.invert(),
                        };

                        let update_data = serde_json::to_string(&update).expect("Failed to serialize ReadUpdate.");
                        let update_data = Variant::from(&update_data);
                        GtkUtil::execute_action_main_window(&main_window, "mark-article-read", Some(&update_data));
                        GtkUtil::execute_action_main_window(&main_window, "update-article-list", None);
                    }
                }
            }

            if Self::check_shortcut("toggle_marked", &settings, event) {
                let article_model = content_page.borrow().get_selected_article_model();
                if let Some(article_model) = article_model {
                    if let Ok(main_window) = GtkUtil::get_main_window(&main_stack) {
                        let update = MarkUpdate {
                            article_id: article_model.id.clone(),
                            marked: article_model.marked.invert(),
                        };

                        let update_data = serde_json::to_string(&update).expect("Failed to serialize MarkUpdate.");
                        let update_data = Variant::from(&update_data);
                        GtkUtil::execute_action_main_window(&main_window, "mark-article", Some(&update_data));
                        GtkUtil::execute_action_main_window(&main_window, "update-article-list", None);
                    }
                }
            }

            if Self::check_shortcut("open_browser", &settings, event) {
                let article_model = content_page.borrow().get_selected_article_model();
                if let Some(article_model) = article_model {
                    if let Some(url) = article_model.url {
                        if gtk::show_uri_on_window(Some(&main_window), url.get().as_str(), 0).is_err() {
                            error_bar.borrow().simple_message("Failed to open URL in browser.");
                        }
                    } else {
                        warn!("Open selected article in browser: No url available.")
                    }
                } else {
                    warn!("Open selected article in browser: No article Selected.")
                }
            }

            if Self::check_shortcut("next_item", &settings, event) {
                if content_page.borrow().sidebar_select_next_item().is_err() {
                    error_bar
                        .borrow()
                        .simple_message("Failed to select next item in sidebar.");
                }
            }

            if Self::check_shortcut("previous_item", &settings, event) {
                if content_page.borrow().sidebar_select_prev_item().is_err() {
                    error_bar
                        .borrow()
                        .simple_message("Failed to select previous item in sidebar.");
                }
            }

            if Self::check_shortcut("scroll_up", &settings, event) {
                if content_page.borrow().article_view_scroll_diff(-150.0).is_err() {
                    error_bar
                        .borrow()
                        .simple_message("Failed to select scroll article view up.");
                }
            }

            if Self::check_shortcut("scroll_down", &settings, event) {
                if content_page.borrow().article_view_scroll_diff(150.0).is_err() {
                    error_bar
                        .borrow()
                        .simple_message("Failed to select scroll article view down.");
                }
            }

            if Self::check_shortcut("sidebar_set_read", &settings, event) {
                GtkUtil::execute_action_main_window(&main_window, "sidebar-set-read", None);
            }

            Inhibit(false)
        });
    }

    fn check_shortcut(id: &str, settings: &GtkHandle<Settings>, event: &EventKey) -> bool {
        if let Ok(keybinding) = Keybindings::read_keybinding(id, settings) {
            if let Some(keybinding) = keybinding {
                let (keyval, modifier) = gtk::accelerator_parse(&keybinding);

                if gdk::keyval_to_lower(keyval) == gdk::keyval_to_lower(event.get_keyval()) {
                    if modifier.is_empty() {
                        if Keybindings::clean_modifier(&event.get_state()).is_empty() {
                            return true;
                        }
                    } else if event.get_state().contains(modifier) {
                        return true;
                    }
                }
            }
        }
        false
    }

    fn load_css(provider: &GtkHandle<CssProvider>) {
        let screen = gdk::Screen::get_default().expect(GTK_CSS_ERROR);

        // remove old style provider
        StyleContext::remove_provider_for_screen(&screen, &*provider.borrow());

        // setup new style provider
        let style_sheet = if let Some(settings) = GtkSettings::get_default() {
            if settings.get_property_gtk_application_prefer_dark_theme() {
                "app_dark"
            } else {
                "app"
            }
        } else {
            "app"
        };
        let css_data = Resources::get(&format!("css/{}.css", style_sheet)).expect(GTK_RESOURCE_FILE_ERROR);
        *provider.borrow_mut() = CssProvider::new();
        CssProvider::load_from_data(&*provider.borrow(), css_data.as_ref()).expect(GTK_CSS_ERROR);

        // apply new style provider
        StyleContext::add_provider_for_screen(&screen, &*provider.borrow(), 600);
    }
}<|MERGE_RESOLUTION|>--- conflicted
+++ resolved
@@ -163,16 +163,13 @@
         MainWindowActions::setup_shortcut_window_action(&window, &settings);
         MainWindowActions::setup_quit_action(&window, app);
         MainWindowActions::setup_export_action(&window, &news_flash_handle, &error_bar_handle);
-<<<<<<< HEAD
-        MainWindowActions::setup_export_article_action(&window, &news_flash_handle, &content_page_handle, &settings, &error_bar_handle);
-=======
         MainWindowActions::setup_export_article_action(
             &window,
             &news_flash_handle,
             &content_page_handle,
-            &error_bar_handle,
-        );
->>>>>>> 050a069b
+            &settings,
+            &error_bar_handle,
+        );
         MainWindowActions::setup_select_next_article_action(&window, &content_page_handle);
         MainWindowActions::setup_select_prev_article_action(&window, &content_page_handle);
         MainWindowActions::setup_sidebar_set_read_action(&window, &news_flash_handle, &state, &error_bar_handle);

--- conflicted
+++ resolved
@@ -16,11 +16,7 @@
 use crate::sidebar::SidebarIterateItem;
 use crate::util::{BuilderHelper, GtkHandle, GtkHandleMap, GtkUtil};
 use gdk::{DragAction, EventType};
-<<<<<<< HEAD
-use glib::translate::ToGlib;
-=======
 use glib::{translate::ToGlib, Variant};
->>>>>>> d918ad0d
 use gtk::{
     self, ContainerExt, Continue, DestDefaults, Inhibit, ListBox, ListBoxExt, ListBoxRowExt,
     ScrolledWindow, SelectionMode, StyleContextExt, TargetEntry, TargetFlags, WidgetExt,
@@ -90,10 +86,6 @@
         let feeds = self.feeds.clone();
         let categories = self.categories.clone();
         let hovered_category_expand = self.hovered_category_expand.clone();
-<<<<<<< HEAD
-        //let scroll = self.scroll.clone();
-=======
->>>>>>> d918ad0d
         self.list
             .drag_dest_set(DestDefaults::DROP | DestDefaults::MOTION, &[entry], DragAction::MOVE);
         self.list.drag_dest_add_text_targets();
@@ -109,32 +101,6 @@
                     }
                 }
 
-<<<<<<< HEAD
-                // let visible_list_rectangle = widget
-                //     .get_window()
-                //     .unwrap()
-                //     .get_visible_region()
-                //     .unwrap()
-                //     .get_rectangle(0);
-                // let visible_list_height = visible_list_rectangle.height;
-                // let scroll_vadj = scroll.get_vadjustment().unwrap();
-                // println!("visible list: {:?}", visible_list_rectangle);
-                // println!("y: {}", y);
-                // let upper_threshold = visible_list_height as i32 - 60;
-                // if y > upper_threshold {
-                //     let add_scroll_value = y - upper_threshold;
-                //     println!("scroll down {}", add_scroll_value);
-                //     scroll_vadj.set_value(scroll_vadj.get_value() + add_scroll_value as f64);
-                // }
-                // let lower_threshold = widget.get_allocated_height() - visible_list_height + 60;
-                // if y < lower_threshold {
-                //     let substract_scroll_value = widget.get_allocated_height() - y;
-                //     println!("scroll up {}", substract_scroll_value);
-                //     scroll_vadj.set_value(scroll_vadj.get_value() - substract_scroll_value as f64);
-                // }
-
-=======
->>>>>>> d918ad0d
                 if let Some(row) = widget.get_row_at_y(y) {
                     let alloc = row.get_allocation();
                     let index = row.get_index();
